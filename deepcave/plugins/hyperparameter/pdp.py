--- conflicted
+++ resolved
@@ -149,9 +149,7 @@
 
         if objective_value is None:
             objective_value = objective_ids[0]
-        if budget_value is None:
             budget_value = budget_ids[-1]
-        if hp1_value is None:
             hp1_value = hp_names[0]
 
         return {
@@ -163,7 +161,6 @@
             },
             "hyperparameter_name_2": {
                 "options": get_checklist_options([None] + hp_names),
-                "value": hp2_value,
             },
         }
 
@@ -351,10 +348,7 @@
                     xaxis=dict(tickvals=x_tickvals, ticktext=x_ticktext, title=hp1_name),
                     yaxis=dict(tickvals=y_tickvals, ticktext=y_ticktext, title=hp2_name),
                     margin=Config.FIGURE_MARGIN,
-<<<<<<< HEAD
                     title=title
-=======
->>>>>>> 019855e1
                 )
             )
 
