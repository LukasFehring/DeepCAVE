--- conflicted
+++ resolved
@@ -1,4 +1,3 @@
-<<<<<<< HEAD
 #  noqa: D400
 """
 # Header
@@ -12,11 +11,10 @@
 """
 
 
-from typing import Literal, Tuple, Union
-=======
+from typing import List, Literal, Optional, Tuple, Union
+
 import os
 import time
->>>>>>> bff04cec
 
 import dash_bootstrap_components as dbc
 from dash import dcc, html
@@ -51,9 +49,8 @@
             Input("matplotlib-mode-refresh", "pathname"),
         ]
 
-<<<<<<< HEAD
         @app.callback(outputs, inputs)  # type: ignore
-        def update_matplotlib_mode(
+        def callback(
             n_clicks: int, pathname: str
         ) -> Union[
             Tuple[Literal["primary"], Literal["on"], str],
@@ -75,10 +72,6 @@
             Tuple[Literal["secondary"], Literal["off"], str]
                 Tuple of either "primary", "on", pathname or "secondary", "off", pathname.
             """
-=======
-        @app.callback(outputs, inputs)
-        def callback(n_clicks, pathname):
->>>>>>> bff04cec
             update = None
             mode = c.get("matplotlib-mode")
             if mode is None:
@@ -94,9 +87,6 @@
             else:
                 return "secondary", "off", update
 
-<<<<<<< HEAD
-    def __call__(self) -> html.Header:  # noqa: D102
-=======
     def _callback_delete_jobs(self) -> None:
         inputs = [Input("exit-deepcave", "n_clicks")]
         outputs = [
@@ -105,9 +95,10 @@
             Output("exit-deepcave", "disabled"),
         ]
 
-        @app.callback(inputs, outputs)
-        def callback(n_clicks):
-            # When clicking the Exit button, we first want to delete existing jobs and update the button
+        @app.callback(inputs, outputs)  # type: ignore
+        def callback(n_clicks: Optional[int]) -> Tuple[str, str, bool]:
+            # When clicking the Exit button, first existing jobs are deleted and then the button
+            # is updated
             if n_clicks is not None:
                 queue.delete_jobs()
                 return "danger", "Terminated DeepCAVE", True
@@ -116,17 +107,16 @@
 
     def _callback_terminate_deepcave(self) -> None:
         inputs = [Input("exit-deepcave", "n_clicks")]
-        outputs = []
+        outputs: List[Output] = []
 
-        @app.callback(inputs, outputs)
-        def callback(n_clicks):
+        @app.callback(inputs, outputs)  # type: ignore
+        def callback(n_clicks: Optional[int]) -> None:
             # Then we want to terminate DeepCAVE
             if n_clicks is not None:
                 time.sleep(1)
                 os._exit(130)
 
-    def __call__(self) -> html.Header:
->>>>>>> bff04cec
+    def __call__(self) -> html.Header:  # noqa: D102
         return html.Header(
             className="navbar navbar-dark sticky-top bg-dark flex-md-nowrap p-0 shadow",
             children=[
